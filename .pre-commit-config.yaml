--- conflicted
+++ resolved
@@ -23,7 +23,6 @@
     rev: v3.3.4
     hooks:
     -   id: pylint
-<<<<<<< HEAD
         additional_dependencies:
             - pylint-pytest
             - pydantic
@@ -33,10 +32,7 @@
             "--init-hook",
             "import sys; sys.path.append('src')"
         ]
-=======
-        additional_dependencies: [pylint-pytest]
-        args: ["--init-hook", "import sys; sys.path.append('src')"]
->>>>>>> 2d239cee
+
 
 -   repo: https://github.com/pre-commit/mirrors-mypy
     rev: v1.8.0
